from torch.autograd import Variable
import torch
from .module import Module
from .container import Sequential
from .activation import LogSoftmax
from .. import functional as F


def _assert_no_grad(variable):
    assert not variable.requires_grad, \
        "nn criterions don't compute the gradient w.r.t. targets - please " \
        "mark these variables as volatile or not requiring gradients"


class _Loss(Module):
    def __init__(self, size_average=True):
        super(_Loss, self).__init__()
        self.size_average = size_average


class _WeightedLoss(_Loss):
    def __init__(self, weight=None, size_average=True):
        super(_WeightedLoss, self).__init__(size_average)
        self.register_buffer('weight', weight)


class L1Loss(_Loss):
    r"""Creates a criterion that measures the mean absolute value of the
    element-wise difference between input `x` and target `y`:

    :math:`{loss}(x, y)  = 1/n \sum |x_i - y_i|`

    `x` and `y` arbitrary shapes with a total of `n` elements each.

    The sum operation still operates over all the elements, and divides by `n`.

    The division by `n` can be avoided if one sets the constructor argument
    `size_average=False`.

    Args:
        size_average (bool, optional): By default, the losses are averaged
           over observations for each minibatch. However, if the field
           size_average is set to ``False``, the losses are instead summed for
           each minibatch. Ignored when reduce is ``False``. Default: ``True``
        reduce (bool, optional): By default, the losses are averaged or summed
           for each minibatch. When reduce is ``False``, the loss function returns
           a loss per batch element instead and ignores size_average.
           Default: ``True``

    Shape:
        - Input: :math:`(N, *)` where `*` means, any number of additional
          dimensions
        - Target: :math:`(N, *)`, same shape as the input
        - Output: scalar. If reduce is ``False``, then
          :math:`(N, *)`, same shape as the input

    Examples::

        >>> loss = nn.L1Loss()
        >>> input = autograd.Variable(torch.randn(3, 5), requires_grad=True)
        >>> target = autograd.Variable(torch.randn(3, 5))
        >>> output = loss(input, target)
        >>> output.backward()
    """
    def __init__(self, size_average=True, reduce=True):
        super(L1Loss, self).__init__(size_average)
        self.reduce = reduce

    def forward(self, input, target):
        _assert_no_grad(target)
        return F.l1_loss(input, target, size_average=self.size_average,
                         reduce=self.reduce)


class NLLLoss(_WeightedLoss):
    r"""The negative log likelihood loss. It is useful to train a classification
    problem with `C` classes.

    If provided, the optional argument `weight` should be a 1D Tensor assigning
    weight to each of the classes. This is particularly useful when you have an
    unbalanced training set.

    The input given through a forward call is expected to contain
    log-probabilities of each class: input has to be a 2D Tensor of size
    `(minibatch, C)`

    Obtaining log-probabilities in a neural network is easily achieved by
    adding a  `LogSoftmax`  layer in the last layer of your network.
    You may use `CrossEntropyLoss` instead, if you prefer not to add an extra
    layer.

    The target that this loss expects is a class index
    `(0 to C-1, where C = number of classes)`

    The loss can be described as::

        loss(x, class) = -x[class]

    or in the case of the weight argument it is specified as follows::

        loss(x, class) = -weight[class] * x[class]

    or in the case of ignore_index::

        loss(x, class) = class != ignoreIndex ? -weight[class] * x[class] : 0

    Args:
        weight (Tensor, optional): a manual rescaling weight given to each
           class. If given, has to be a Tensor of size `C`
        size_average (bool, optional): By default, the losses are averaged
           over observations for each minibatch. However, if the field
           size_average is set to ``False``, the losses are instead summed for
           each minibatch. Ignored when reduce is ``False``. Default: ``True``
        ignore_index (int, optional): Specifies a target value that is ignored
            and does not contribute to the input gradient. When size_average
            is ``True``, the loss is averaged over non-ignored targets.
        reduce (bool, optional): By default, the losses are averaged or summed
            for each minibatch. When reduce is ``False``, the loss function returns
            a loss per batch element instead and ignores size_average.
            Default: ``True``

    Shape:
        - Input: :math:`(N, C)` where `C = number of classes`
        - Target: :math:`(N)` where each value is `0 <= targets[i] <= C-1`
        - Output: scalar. If reduce is ``False``, then :math:`(N)` instead.

    Examples::

        >>> m = nn.LogSoftmax()
        >>> loss = nn.NLLLoss()
        >>> # input is of size N x C = 3 x 5
        >>> input = autograd.Variable(torch.randn(3, 5), requires_grad=True)
        >>> # each element in target has to have 0 <= value < C
        >>> target = autograd.Variable(torch.LongTensor([1, 0, 4]))
        >>> output = loss(m(input), target)
        >>> output.backward()
    """

    def __init__(self, weight=None, size_average=True, ignore_index=-100, reduce=True):
        super(NLLLoss, self).__init__(weight, size_average)
        self.ignore_index = ignore_index
        self.reduce = reduce

    def forward(self, input, target):
        _assert_no_grad(target)
        return F.nll_loss(input, target, self.weight, self.size_average,
                          self.ignore_index, self.reduce)


class NLLLoss2d(NLLLoss):
    r"""This is negative log likehood loss, but for image inputs. It computes
    NLL loss per-pixel.

    Args:
        weight (Tensor, optional): a manual rescaling weight given to each
            class. If given, has to be a 1D Tensor having as many elements,
            as there are classes.
        size_average: By default, the losses are averaged over observations
            for each minibatch. However, if the field size_average is set to
<<<<<<< HEAD
            False, the losses are instead summed for each minibatch.
            Ignored when reduce is False. Default: True
        ignore_index (int, optional): Specifies a target value that is ignored
            and does not contribute to the input gradient. When size_average
            is True, the loss is averaged over non-ignored targets.
=======
            ``False``, the losses are instead summed for each minibatch.
            Ignored when reduce is ``False``. Default: ``True``
>>>>>>> 754f3d3f
        reduce (bool, optional): By default, the losses are averaged or summed
            for each minibatch depending on size_average. When reduce is ``False``,
            the loss function returns a loss per batch element instead and
            ignores size_average. Default: ``True``


    Shape:
        - Input: :math:`(N, C, H, W)` where `C = number of classes`
        - Target: :math:`(N, H, W)` where each value is `0 <= targets[i] <= C-1`
        - Output: scalar. If reduce is ``False``, then :math:`(N, H, W)` instead.

    Examples::

        >>> N, C = 5, 4
        >>> loss = nn.NLLLoss2d()
        >>> # input is of size N x C x height x width
        >>> data = Variable(torch.randn(N, 16, 10, 10))
        >>> m = nn.Conv2d(16, C, (3, 3))
        >>> # each element in target has to have 0 <= value < C
        >>> target = Variable(torch.LongTensor(N, 8, 8).random_(0, C))
        >>> output = loss(m(data), target)
        >>> output.backward()
    """
    pass


class PoissonNLLLoss(_Loss):
    r"""Negative log likelihood loss with Poisson distribution of target.

    The loss can be described as::

        target ~ Pois(input)
        loss(input, target) = input - target * log(input) + log(target!)

    The last term can be omitted or approximised with Stirling formula. The
    approximation is used for target values more than 1. For targets less or
    equal to 1 zeros are added to the loss.

    Args:
        log_input (bool, optional): if ``True`` the loss is computed as
            `exp(input) - target * input`, if ``False`` the loss is
            `input - target * log(input+eps)`.
        full (bool, optional): whether to compute full loss, i. e. to add the
            Stirling approximation term
            `target * log(target) - target + 0.5 * log(2 * pi * target)`.
        size_average (bool, optional): By default, the losses are averaged over
            observations for each minibatch. However, if the field size_average
            is set to ``False``, the losses are instead summed for each minibatch.
        eps (float, optional): Small value to avoid evaluation of log(0) when
            log_input==``False``. Default: 1e-8

    Examples::

        >>> loss = nn.PoissonNLLLoss()
        >>> log_input = autograd.Variable(torch.randn(5, 2), requires_grad=True)
        >>> target = autograd.Variable(torch.randn(5, 2))
        >>> output = loss(log_input, target)
        >>> output.backward()
    """
    def __init__(self, log_input=True, full=False, size_average=True, eps=1e-8):
        super(PoissonNLLLoss, self).__init__()
        self.log_input = log_input
        self.full = full
        self.size_average = size_average
        self.eps = eps

    def forward(self, log_input, target):
        _assert_no_grad(target)
        return F.poisson_nll_loss(log_input, target, self.log_input, self.full, self.size_average, self.eps)


class KLDivLoss(_Loss):
    r"""The `Kullback-Leibler divergence`_ Loss

    KL divergence is a useful distance measure for continuous distributions
    and is often useful when performing direct regression over the space of
    (discretely sampled) continuous output distributions.

    As with `NLLLoss`, the `input` given is expected to contain
    *log-probabilities*, however unlike `ClassNLLLoss`, `input` is not
    restricted to a 2D Tensor, because the criterion is applied element-wise.

    This criterion expects a `target` `Tensor` of the same size as the
    `input` `Tensor`.

    The loss can be described as:

    .. math:: loss(x, target) = 1/n \sum(target_i * (log(target_i) - x_i))

    By default, the losses are averaged for each minibatch over observations
    **as well as** over dimensions. However, if the field
    `size_average` is set to ``False``, the losses are instead summed.

    .. _Kullback-Leibler divergence:
        https://en.wikipedia.org/wiki/Kullback-Leibler_divergence

    Args:
        size_average (bool, optional: By default, the losses are averaged
            for each minibatch over observations **as well as** over
            dimensions. However, if ``False`` the losses are instead summed.
        reduce (bool, optional): By default, the losses are averaged
            over observations for each minibatch, or summed, depending on
            size_average. When reduce is ``False``, returns a loss per batch
            element instead and ignores size_average. Default: ``True``

    Shape:
        - input: :math:`(N, *)` where `*` means, any number of additional
          dimensions
        - target: :math:`(N, *)`, same shape as the input
        - output: scalar. If `reduce` is ``True``, then :math:`(N, *)`,
            same shape as the input

    """
    def __init__(self, size_average=True, reduce=True):
        super(KLDivLoss, self).__init__(size_average)
        self.reduce = reduce

    def forward(self, input, target):
        _assert_no_grad(target)
        return F.kl_div(input, target, size_average=self.size_average, reduce=self.reduce)


class MSELoss(_Loss):
    r"""Creates a criterion that measures the mean squared error between
    `n` elements in the input `x` and target `y`:

    :math:`{loss}(x, y)  = 1/n \sum |x_i - y_i|^2`

    `x` and `y` arbitrary shapes with a total of `n` elements each.

    The sum operation still operates over all the elements, and divides by `n`.

    The division by `n` can be avoided if one sets the internal variable
    `size_average` to ``False``.

    To get a batch of losses, a loss per batch element, set `reduce` to
    ``False``. These losses are not averaged and are not affected by
    `size_average`.

    Args:
        size_average (bool, optional): By default, the losses are averaged
           over observations for each minibatch. However, if the field
           size_average is set to ``False``, the losses are instead summed for
           each minibatch. Only applies when reduce is ``True``. Default: ``True``
        reduce (bool, optional): By default, the losses are averaged
           over observations for each minibatch, or summed, depending on
           size_average. When reduce is ``False``, returns a loss per batch
           element instead and ignores size_average. Default: ``True``

    Shape:
        - Input: :math:`(N, *)` where `*` means, any number of additional
          dimensions
        - Target: :math:`(N, *)`, same shape as the input

    Examples::

        >>> loss = nn.MSELoss()
        >>> input = autograd.Variable(torch.randn(3, 5), requires_grad=True)
        >>> target = autograd.Variable(torch.randn(3, 5))
        >>> output = loss(input, target)
        >>> output.backward()
    """
    def __init__(self, size_average=True, reduce=True):
        super(MSELoss, self).__init__(size_average)
        self.reduce = reduce

    def forward(self, input, target):
        _assert_no_grad(target)
        return F.mse_loss(input, target, size_average=self.size_average, reduce=self.reduce)


class BCELoss(_WeightedLoss):
    r"""Creates a criterion that measures the Binary Cross Entropy
    between the target and the output:

    .. math:: loss(o, t) = - 1/n \sum_i (t[i] * log(o[i]) + (1 - t[i]) * log(1 - o[i]))

    or in the case of the weight argument being specified:

    .. math:: loss(o, t) = - 1/n \sum_i weight[i] * (t[i] * log(o[i]) + (1 - t[i]) * log(1 - o[i]))

    This is used for measuring the error of a reconstruction in for example
    an auto-encoder. Note that the targets `t[i]` should be numbers
    between 0 and 1.

    Args:
        weight (Tensor, optional): a manual rescaling weight given to the loss
            of each batch element. If given, has to be a Tensor of size
            "nbatch".
        size_average (bool, optional): By default, the losses are averaged
            over observations for each minibatch. However, if the field
            size_average is set to ``False``, the losses are instead summed for
            each minibatch. Default: ``True``

    Shape:
        - Input: :math:`(N, *)` where `*` means, any number of additional
          dimensions
        - Target: :math:`(N, *)`, same shape as the input

    Examples::

        >>> m = nn.Sigmoid()
        >>> loss = nn.BCELoss()
        >>> input = autograd.Variable(torch.randn(3), requires_grad=True)
        >>> target = autograd.Variable(torch.FloatTensor(3).random_(2))
        >>> output = loss(m(input), target)
        >>> output.backward()
    """
    def forward(self, input, target):
        _assert_no_grad(target)
        return F.binary_cross_entropy(input, target, weight=self.weight,
                                      size_average=self.size_average)


class BCEWithLogitsLoss(Module):
    r"""This loss combines a `Sigmoid` layer and the `BCELoss` in one single
    class. This version is more numerically stable than using a plain `Sigmoid`
    followed by a `BCELoss` as, by combining the operations into one layer,
    we take advantage of the log-sum-exp trick for numerical stability.

    This Binary Cross Entropy between the target and the output logits
    (no sigmoid applied) is:

    .. math:: loss(o, t) = - 1/n \sum_i (t[i] * log(sigmoid(o[i])) + (1 - t[i]) * log(1 - sigmoid(o[i])))

    or in the case of the weight argument being specified:

    .. math:: loss(o, t) = - 1/n \sum_i weight[i] * (t[i] * log(sigmoid(o[i])) + (1 - t[i]) * log(1 - sigmoid(o[i])))

    This is used for measuring the error of a reconstruction in for example
    an auto-encoder. Note that the targets `t[i]` should be numbers
    between 0 and 1.

    Args:
        weight (Tensor, optional): a manual rescaling weight given to the loss
            of each batch element. If given, has to be a Tensor of size
            "nbatch".
        size_average (bool, optional): By default, the losses are averaged
            over observations for each minibatch. However, if the field
            size_average is set to ``False``, the losses are instead summed for
            each minibatch. Default: ``True``

     Shape:
         - Input: :math:`(N, *)` where `*` means, any number of additional
           dimensions
         - Target: :math:`(N, *)`, same shape as the input

     Examples::

         >>> loss = nn.BCEWithLogitsLoss()
         >>> input = autograd.Variable(torch.randn(3), requires_grad=True)
         >>> target = autograd.Variable(torch.FloatTensor(3).random_(2))
         >>> output = loss(input, target)
         >>> output.backward()
    """
    def __init__(self, weight=None, size_average=True):
        super(BCEWithLogitsLoss, self).__init__()
        self.size_average = size_average
        self.register_buffer('weight', weight)

    def forward(self, input, target):
        if self.weight is not None:
            return F.binary_cross_entropy_with_logits(input, target, Variable(self.weight), self.size_average)
        else:
            return F.binary_cross_entropy_with_logits(input, target, size_average=self.size_average)


class HingeEmbeddingLoss(_Loss):
    r"""Measures the loss given an input tensor `x` and a labels tensor `y`
    containing values (`1` or `-1`).
    This is usually used for measuring whether two inputs are similar or
    dissimilar, e.g. using the L1 pairwise distance as `x`, and is typically
    used for learning nonlinear embeddings or semi-supervised learning::

                         { x_i,                  if y_i ==  1
        loss(x, y) = 1/n {
                         { max(0, margin - x_i), if y_i == -1

    `x` and `y` can be of arbitrary shapes with a total of `n` elements each.
    The sum operation operates over all the elements.

    The division by `n` can be avoided if one sets the internal
    variable `size_average=False`.

    The `margin` has a default value of `1`, or can be set in the constructor.
    """

    def __init__(self, margin=1.0, size_average=True):
        super(HingeEmbeddingLoss, self).__init__()
        self.margin = margin
        self.size_average = size_average

    def forward(self, input, target):
        return F.hinge_embedding_loss(input, target, self.margin, self.size_average)


class MultiLabelMarginLoss(_Loss):
    r"""Creates a criterion that optimizes a multi-class multi-classification
    hinge loss (margin-based loss) between input `x`  (a 2D mini-batch `Tensor`)
    and output `y` (which is a 2D `Tensor` of target class indices).
    For each sample in the mini-batch::

        loss(x, y) = sum_ij(max(0, 1 - (x[y[j]] - x[i]))) / x.size(0)

    where `i == 0` to `x.size(0)`, `j == 0` to `y.size(0)`,
    `y[j] >= 0`, and `i != y[j]` for all `i` and `j`.

    `y` and `x` must have the same size.

    The criterion only considers the first non-negative `y[j]` targets.

    This allows for different samples to have variable amounts of target classes
    """
    def forward(self, input, target):
        _assert_no_grad(target)
        return F.multilabel_margin_loss(input, target, size_average=self.size_average)


class SmoothL1Loss(_Loss):
    r"""Creates a criterion that uses a squared term if the absolute
    element-wise error falls below 1 and an L1 term otherwise.
    It is less sensitive to outliers than the `MSELoss` and in some cases
    prevents exploding gradients (e.g. see "Fast R-CNN" paper by Ross Girshick).
    Also known as the Huber loss::

                              { 0.5 * (x_i - y_i)^2, if |x_i - y_i| < 1
        loss(x, y) = 1/n \sum {
                              { |x_i - y_i| - 0.5,   otherwise

    `x` and `y` arbitrary shapes with a total of `n` elements each
    the sum operation still operates over all the elements, and divides by `n`.

    The division by `n` can be avoided if one sets the internal variable
    `size_average` to ``False``

    Args:
        size_average (bool, optional): By default, the losses are averaged
           over all elements. However, if the field size_average is set to ``False``,
           the losses are instead summed. Ignored when reduce is ``False``. Default: ``True``
        reduce (bool, optional): By default, the losses are averaged or summed
           over elements. When reduce is ``False``, the loss function returns
           a loss per element instead and ignores size_average. Default: ``True``

    Shape:
        - Input: :math:`(N, *)` where `*` means, any number of additional
          dimensions
        - Target: :math:`(N, *)`, same shape as the input
        - Output: scalar. If reduce is ``False``, then
          :math:`(N, *)`, same shape as the input

    """
    def __init__(self, size_average=True, reduce=True):
        super(SmoothL1Loss, self).__init__(size_average)
        self.reduce = reduce

    def forward(self, input, target):
        _assert_no_grad(target)
        return F.smooth_l1_loss(input, target, size_average=self.size_average,
                                reduce=self.reduce)


class SoftMarginLoss(_Loss):
    r"""Creates a criterion that optimizes a two-class classification
    logistic loss between input `x` (a 2D mini-batch Tensor) and
    target `y` (which is a tensor containing either `1` or `-1`).

    ::

        loss(x, y) = sum_i (log(1 + exp(-y[i]*x[i]))) / x.nelement()

    The normalization by the number of elements in the input can be disabled by
    setting `self.size_average` to ``False``.
    """
    def forward(self, input, target):
        _assert_no_grad(target)
        return F.soft_margin_loss(input, target, size_average=self.size_average)


class CrossEntropyLoss(_WeightedLoss):
    r"""This criterion combines `LogSoftMax` and `NLLLoss` in one single class.

    It is useful when training a classification problem with `C` classes.
    If provided, the optional argument `weight` should be a 1D `Tensor`
    assigning weight to each of the classes.
    This is particularly useful when you have an unbalanced training set.

    The `input` is expected to contain scores for each class.

    `input` has to be a 2D `Tensor` of size `(minibatch, C)`.

    This criterion expects a class index (0 to C-1) as the
    `target` for each value of a 1D tensor of size `minibatch`

    The loss can be described as::

        loss(x, class) = -log(exp(x[class]) / (\sum_j exp(x[j])))
                       = -x[class] + log(\sum_j exp(x[j]))

    or in the case of the `weight` argument being specified::

        loss(x, class) = weight[class] * (-x[class] + log(\sum_j exp(x[j])))

    The losses are averaged across observations for each minibatch.

    Args:
        weight (Tensor, optional): a manual rescaling weight given to each class.
           If given, has to be a Tensor of size "C"
        size_average (bool, optional): By default, the losses are averaged over observations for each minibatch.
           However, if the field size_average is set to ``False``, the losses are
           instead summed for each minibatch. Ignored if reduce is ``False``.
        ignore_index (int, optional): Specifies a target value that is ignored
            and does not contribute to the input gradient. When size_average is
            ``True``, the loss is averaged over non-ignored targets.
        reduce (bool, optional): By default, the losses are averaged or summed over
            observations for each minibatch depending on size_average. When reduce
            is ``False``, returns a loss per batch element instead and ignores
            size_average. Default: ``True``

    Shape:
        - Input: :math:`(N, C)` where `C = number of classes`
        - Target: :math:`(N)` where each value is `0 <= targets[i] <= C-1`
        - Output: scalar. If reduce is ``False``, then :math:`(N)` instead.

    Examples::

        >>> loss = nn.CrossEntropyLoss()
        >>> input = autograd.Variable(torch.randn(3, 5), requires_grad=True)
        >>> target = autograd.Variable(torch.LongTensor(3).random_(5))
        >>> output = loss(input, target)
        >>> output.backward()
    """

    def __init__(self, weight=None, size_average=True, ignore_index=-100, reduce=True):
        super(CrossEntropyLoss, self).__init__(weight, size_average)
        self.ignore_index = ignore_index
        self.reduce = reduce

    def forward(self, input, target):
        _assert_no_grad(target)
        return F.cross_entropy(input, target, self.weight, self.size_average,
                               self.ignore_index, self.reduce)


class MultiLabelSoftMarginLoss(_WeightedLoss):
    r"""Creates a criterion that optimizes a multi-label one-versus-all
    loss based on max-entropy, between input `x`  (a 2D mini-batch `Tensor`) and
    target `y` (a binary 2D `Tensor`). For each sample in the minibatch::

       loss(x, y) = - sum_i (y[i] * log( 1 / (1 + exp(-x[i])) )
                         + ( (1-y[i]) * log(exp(-x[i]) / (1 + exp(-x[i])) ) )

    where `i == 0` to `x.nElement()-1`, `y[i]  in {0,1}`.
    `y` and `x` must have the same size.
    """

    def forward(self, input, target):
        return F.multilabel_soft_margin_loss(input, target, self.weight, self.size_average)


class CosineEmbeddingLoss(Module):
    r"""Creates a criterion that measures the loss given  an input tensors
    x1, x2 and a `Tensor` label `y` with values 1 or -1.
    This is used for measuring whether two inputs are similar or dissimilar,
    using the cosine distance, and is typically used for learning nonlinear
    embeddings or semi-supervised learning.

    `margin` should be a number from `-1` to `1`, `0` to `0.5` is suggested.
    If `margin` is missing, the default value is `0`.

    The loss function for each sample is::

                     { 1 - cos(x1, x2),              if y ==  1
        loss(x, y) = {
                     { max(0, cos(x1, x2) - margin), if y == -1

    If the internal variable `size_average` is equal to ``True``,
    the loss function averages the loss over the batch samples;
    if `size_average` is ``False``, then the loss function sums over the
    batch samples. By default, `size_average = True`.
    """

    def __init__(self, margin=0, size_average=True):
        super(CosineEmbeddingLoss, self).__init__()
        self.margin = margin
        self.size_average = size_average

    def forward(self, input1, input2, target):
        return F.cosine_embedding_loss(input1, input2, target, self.margin, self.size_average)


class MarginRankingLoss(Module):
    r"""Creates a criterion that measures the loss given
    inputs `x1`, `x2`, two 1D mini-batch `Tensor`s,
    and a label 1D mini-batch tensor `y` with values (`1` or `-1`).

    If `y == 1` then it assumed the first input should be ranked higher
    (have a larger value) than the second input, and vice-versa for `y == -1`.

    The loss function for each sample in the mini-batch is::

        loss(x, y) = max(0, -y * (x1 - x2) + margin)

    if the internal variable `size_average = True`,
    the loss function averages the loss over the batch samples;
    if `size_average = False`, then the loss function sums over the batch
    samples.
    By default, `size_average` equals to ``True``.
    """

    def __init__(self, margin=0, size_average=True):
        super(MarginRankingLoss, self).__init__()
        self.margin = margin
        self.size_average = size_average

    def forward(self, input1, input2, target):
        return F.margin_ranking_loss(input1, input2, target, self.margin, self.size_average)


class MultiMarginLoss(Module):
    r"""Creates a criterion that optimizes a multi-class classification hinge
    loss (margin-based loss) between input `x` (a 2D mini-batch `Tensor`) and
    output `y` (which is a 1D tensor of target class indices,
    `0` <= `y` <= `x.size(1)`):

    For each mini-batch sample::

        loss(x, y) = sum_i(max(0, (margin - x[y] + x[i]))^p) / x.size(0)
                     where `i == 0` to `x.size(0)` and `i != y`.

    Optionally, you can give non-equal weighting on the classes by passing
    a 1D `weight` tensor into the constructor.

    The loss function then becomes:

        loss(x, y) = sum_i(max(0, w[y] * (margin - x[y] - x[i]))^p) / x.size(0)

    By default, the losses are averaged over observations for each minibatch.
    However, if the field `size_average` is set to ``False``,
    the losses are instead summed.
    """

    def __init__(self, p=1, margin=1, weight=None, size_average=True):
        super(MultiMarginLoss, self).__init__()
        if p != 1 and p != 2:
            raise ValueError("only p == 1 and p == 2 supported")
        assert weight is None or weight.dim() == 1
        self.p = p
        self.margin = margin
        self.size_average = size_average
        self.weight = weight

    def forward(self, input, target):
        return F.multi_margin_loss(input, target, self.p, self.margin,
                                   self.weight, self.size_average)


class TripletMarginLoss(Module):
    r"""Creates a criterion that measures the triplet loss given an input
    tensors x1, x2, x3 and a margin with a value greater than 0.
    This is used for measuring a relative similarity between samples. A triplet
    is composed by `a`, `p` and `n`: anchor, positive examples and negative
    example respectively. The shape of all input variables should be
    :math:`(N, D)`.

    The distance swap is described in detail in the paper `Learning shallow
    convolutional feature descriptors with triplet losses`_ by
    V. Balntas, E. Riba et al.

    .. math::
        L(a, p, n) = \frac{1}{N} \left( \sum_{i=1}^N \max \{d(a_i, p_i) - d(a_i, n_i) + {\rm margin}, 0\} \right)

    where :math:`d(x_i, y_i) = \left\lVert {\bf x}_i - {\bf y}_i \right\rVert_p`.

    Args:
        anchor: anchor input tensor
        positive: positive input tensor
        negative: negative input tensor
        p: the norm degree. Default: 2

    Shape:
        - Input: :math:`(N, D)` where `D = vector dimension`
        - Output: :math:`(N, 1)`

    >>> triplet_loss = nn.TripletMarginLoss(margin=1.0, p=2)
    >>> input1 = autograd.Variable(torch.randn(100, 128))
    >>> input2 = autograd.Variable(torch.randn(100, 128))
    >>> input3 = autograd.Variable(torch.randn(100, 128))
    >>> output = triplet_loss(input1, input2, input3)
    >>> output.backward()

    .. _Learning shallow convolutional feature descriptors with triplet losses:
        http://www.iis.ee.ic.ac.uk/%7Evbalnt/shallow_descr/TFeat_paper.pdf
    """

    def __init__(self, margin=1.0, p=2, eps=1e-6, swap=False):
        super(TripletMarginLoss, self).__init__()
        self.margin = margin
        self.p = p
        self.eps = eps
        self.swap = swap

    def forward(self, anchor, positive, negative):
        return F.triplet_margin_loss(anchor, positive, negative, self.margin,
                                     self.p, self.eps, self.swap)

# TODO: L1HingeEmbeddingCriterion
# TODO: MSECriterion weight
# TODO: ClassSimplexCriterion<|MERGE_RESOLUTION|>--- conflicted
+++ resolved
@@ -157,16 +157,11 @@
             as there are classes.
         size_average: By default, the losses are averaged over observations
             for each minibatch. However, if the field size_average is set to
-<<<<<<< HEAD
-            False, the losses are instead summed for each minibatch.
-            Ignored when reduce is False. Default: True
+            ``False``, the losses are instead summed for each minibatch.
+            Ignored when reduce is ``False``. Default: ``True``
         ignore_index (int, optional): Specifies a target value that is ignored
             and does not contribute to the input gradient. When size_average
-            is True, the loss is averaged over non-ignored targets.
-=======
-            ``False``, the losses are instead summed for each minibatch.
-            Ignored when reduce is ``False``. Default: ``True``
->>>>>>> 754f3d3f
+            is ``True``, the loss is averaged over non-ignored targets.
         reduce (bool, optional): By default, the losses are averaged or summed
             for each minibatch depending on size_average. When reduce is ``False``,
             the loss function returns a loss per batch element instead and
